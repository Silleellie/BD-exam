import os
import random
from contextlib import contextmanager
from typing import Literal

import numpy as np
import torch
import torch.backends.cudnn
import wandb

from src import ExperimentConfig


<<<<<<< HEAD
=======
def add_cluster_column(ntp_model, sampled_ds, dataset_split: str, batch_size: int):

    preprocessed_ds_supp = sampled_ds.map(ntp_model.prediction_supporter.tokenize,
                                          remove_columns=sampled_ds.column_names,
                                          load_from_cache_file=False,
                                          keep_in_memory=True,
                                          desc=f"Tokenizing {dataset_split} for prediction supporter")
    preprocessed_ds_supp.set_format("torch")

    predicted_clusters = preprocessed_ds_supp.map(ntp_model.prepare_batch_pred_supp,
                                                  batched=True,
                                                  batch_size=batch_size,
                                                  remove_columns=preprocessed_ds_supp.column_names,
                                                  load_from_cache_file=False,
                                                  keep_in_memory=True,
                                                  desc="Computing cluster prediction")

    sampled_ds = sampled_ds.add_column("predicted_cluster", predicted_clusters["clusters"].numpy())

    return sampled_ds


>>>>>>> 8ca6d5e3
def seed_everything(seed: int, print_seed: bool = True):
    """
    Function which fixes the random state of each library used by this repository with the seed
    specified when invoking `pipeline.py`

    Returns:
        The integer random state set via command line argument

    """

    # seed everything
    np.random.seed(seed)
    random.seed(seed)
    torch.manual_seed(seed)
    torch.cuda.manual_seed_all(seed)
    torch.use_deterministic_algorithms(True)
    torch.backends.cudnn.deterministic = True
    torch.backends.cudnn.benchmark = False
    os.environ["PYTHONHASHSEED"] = str(seed)
    os.environ["CUBLAS_WORKSPACE_CONFIG"] = ":16:8"

    if print_seed:
        print(f"Random seed set as {seed}")

    return seed


def log_wandb(exp_config: ExperimentConfig, parameters_to_log: dict):
    if exp_config.log_wandb:
        wandb.log(parameters_to_log)


@contextmanager
def init_wandb(exp_name: str, job_type: Literal['data', 'train', 'eval'], log: bool):
    if log:
        with wandb.init(project="BD-Next-Title-Prediction", job_type=job_type, group=exp_name):
            yield
    else:
        yield<|MERGE_RESOLUTION|>--- conflicted
+++ resolved
@@ -11,8 +11,6 @@
 from src import ExperimentConfig
 
 
-<<<<<<< HEAD
-=======
 def add_cluster_column(ntp_model, sampled_ds, dataset_split: str, batch_size: int):
 
     preprocessed_ds_supp = sampled_ds.map(ntp_model.prediction_supporter.tokenize,
@@ -35,7 +33,6 @@
     return sampled_ds
 
 
->>>>>>> 8ca6d5e3
 def seed_everything(seed: int, print_seed: bool = True):
     """
     Function which fixes the random state of each library used by this repository with the seed
